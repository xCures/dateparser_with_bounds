# -*- coding: utf-8 -*-
from __future__ import unicode_literals

from nose_parameterized import parameterized, param

from dateparser.languages import default_language_loader, Language
from dateparser.languages.detection import AutoDetectLanguage, ExactLanguages
from tests import BaseTestCase


class TestBundledLanguages(BaseTestCase):
    def setUp(self):
        super(TestBundledLanguages, self).setUp()
        self.language = NotImplemented
        self.datetime_string = NotImplemented
        self.translation = NotImplemented
        self.tokens = NotImplemented
        self.result = NotImplemented

    @parameterized.expand([
        param('en', "Sep 03 2014", "september 03 2014"),
        param('en', "friday, 03 september 2014", "friday 03 september 2014"),
        # Chinese
        param('cn', "1年11个月", "1 year 11 month"),
        # French
        param('fr', "20 Février 2012", "20 february 2012"),
        param('fr', "Mercredi 19 Novembre 2013", "wednesday 19 november 2013"),
        param('fr', "18 octobre 2012 à 19 h 21 min", "18 october 2012  19:21"),
        # German
        param('de', "29. Juni 2007", "29. june 2007"),
        param('de', "Montag 5 Januar, 2015", "monday 5 january 2015"),
        # Spanish
        param('es', "Miércoles 31 Diciembre 2014", "wednesday 31 december 2014"),
        # Italian
        param('it', "Giovedi Maggio 29 2013", "thursday may 29 2013"),
        param('it', "19 Luglio 2013", "19 july 2013"),
        # Portuguese
        param('pt', "22 de dezembro de 2014 às 02:38", "22  december  2014  02:38"),
        # Russian
        param('ru', "5 августа 2014 г. в 12:00", "5 august 2014 year  12:00"),
        # Turkish
        param('tr', "2 Ocak 2015 Cuma, 16:49", "2 january 2015 friday 16:49"),
        # Czech
        param('cz', "22. prosinec 2014 v 2:38", "22. december 2014  2:38"),
        # Dutch
        param('nl', "maandag 22 december 2014 om 2:38", "monday 22 december 2014  2:38"),
        # Romanian
        param('ro', "22 Decembrie 2014 la 02:38", "22 december 2014  02:38"),
        # Polish
        param('pl', "4 stycznia o 13:50", "4 january  13:50"),
        param('pl', "29 listopada 2014 o 08:40", "29 november 2014  08:40"),
        # Ukrainian
        param('uk', "30 листопада 2013 о 04:27", "30 november 2013  04:27"),
        # Arabic
        param('ar', "6 يناير، 2015، الساعة 05:16 مساءً", "6 january 2015 05:16 pm"),
        param('ar', "7 يناير، 2015، الساعة 11:00 صباحاً", "7 january 2015 11:00 am"),
        # Vietnamese
        param('vi', "Thứ Năm, ngày 8 tháng 1 năm 2015", "thursday 8  january  2015"),
        param('vi', "Thứ Tư, 07/01/2015 | 22:34", "wednesday 07/01/2015  22:34"),
        param('vi', "9 Tháng 1 2015 lúc 15:08", "9  january  2015  15:08"),
        # Thai
        param('th', "เมื่อ กุมภาพันธ์ 09, 2015, 09:27:57 AM", "february 09 2015 09:27:57 am"),
        param('th', "เมื่อ กรกฎาคม 05, 2012, 01:18:06 AM", "july 05 2012 01:18:06 am"),

        # Filipino
        param('ph', "Biyernes Hulyo 3, 2015", "friday july 3 2015"),
        param('ph', "Pebrero 5, 2015 7:00 pm", "february 5 2015 7:00 pm"),

        # Miscellaneous
        param('en', "2014-12-12T12:33:39-08:00", "2014-12-12 12:33:39-08:00"),
        param('en', "2014-10-15T16:12:20+00:00", "2014-10-15 16:12:20+00:00"),
        param('en', "28 Oct 2014 16:39:01 +0000", "28 october 2014 16:39:01 +0000"),
        param('es', "13 Febrero 2015 a las 23:00", "13 february 2015  23:00")
    ])
    def test_translation(self, shortname, datetime_string, expected_translation):
        self.given_bundled_language(shortname)
        self.given_string(datetime_string)
        self.when_datetime_string_translated()
        self.then_string_translated_to(expected_translation)

    @parameterized.expand([
        # English
        param('en', "yesterday", "1 day"),
        param('en', "today", "0 day"),
        param('en', "day before yesterday", "2 day"),
        param('en', "last month", "1 month"),
        param('en', "less then a minute ago", "45 second"),
        # German
        param('de', "vorgestern", "2 day"),
        param('de', "heute", "0 day"),
        param('de', "vor 3 Stunden", "ago 3 hour"),
        # French
        param('fr', "avant-hier", "2 day"),
        param('fr', "hier", "1 day"),
        param('fr', "aujourd'hui", "0 day"),
        # Spanish
        param('es', "anteayer", "2 day"),
        param('es', "ayer", "1 day"),
        param('es', "ayer a las", "1 day "),
        param('es', "hoy", "0 day"),
        param('es', "hace un horas", "ago 1 hour"),
        param('es', "2 semanas", "2 week"),
        param('es', "2 año", "2 year"),
        # Italian
        param('it', "altro ieri", "2 day"),
        param('it', "ieri", "1 day"),
        param('it', "oggi", "0 day"),
        param('it', "2 settimana fa", "2 week ago"),
        param('it', "2 anno fa", "2 year ago"),
        # Portuguese
        param('pt', "anteontem", "2 day"),
        param('pt', "ontem", "1 day"),
        param('pt', "hoje", "0 day"),
        param('pt', "56 minutos", "56 minute"),
        param('pt', "12 dias", "12 day"),
        param('pt', "há 14 min.", "ago 14 minute."),
        # Russian
        param('ru', "9 месяцев", "9 month"),
        param('ru', "8 недели", "8 week"),
        param('ru', "7 года", "7 year"),
        param('ru', "вчера", "1 day"),
        param('ru', "сегодня", "0 day"),
        param('ru', "несколько секунд", "44 second"),
        # Turkish
        param('tr', "dün", "1 day"),
        param('tr', "22 dakika", "22 minute"),
        param('tr', "12 hafta", "12 week"),
        param('tr', "13 yıl", "13 year"),
        # Czech
        param('cz', "40 sekunda", "40 second"),
        param('cz', "4 týden", "4 week"),
        param('cz', "14 roků", "14 year"),
        # Chinese
        param('cn', "昨天", "1 day"),
        param('cn', "前天", "2 day"),
        param('cn', "50 秒", "50 second"),
        param('cn', "7 周", "7 week"),
        param('cn', "12 年", "12 year"),
        # Dutch
        param('nl', "17 uur geleden", "17 hour ago"),
        param('nl', "27 jaar geleden", "27 year ago"),
        param('nl', "45 minuten", "45 minute"),
        # Romanian
        param('ro', "23 săptămâni în urmă", "23 week ago"),
        param('ro', "23 săptămâni", "23 week"),
        param('ro', "13 oră", "13 hour"),
        # Arabic
        param('ar', "يومين", "2 day"),
        param('ar', "أمس", "1 day"),
        param('ar', "4 عام", "4 year"),
        param('ar', "منذ 2 ساعات", "ago 2 hour"),
        param('ar', "منذ ساعتين", "ago 2 hour"),
        # Polish
        param('pl', "2 godz.", "2 hour"),
        param('pl', "Wczoraj o 07:40", "1 day  07:40"),
        param('pl', "Poniedziałek 8:10 pm", "monday 8:10 pm"),
        # Vietnamese
        param('vi', "2 tuần 3 ngày", "2 week 3 day"),
        param('vi', "21 giờ trước", "21 hour ago"),
        param('vi', "Hôm qua 08:16", "1 day 08:16"),
        param('vi', "Hôm nay 15:39", "0 day 15:39"),
<<<<<<< HEAD
        #French
        param('fr', u"Il y a moins d'une minute", "ago 1 minute"),
        param('fr', u"Il y a moins de 30s", "ago  30 second")

=======
        #Filipino
        param('ph', "kahapon", "1 day"),
        param('ph', "ngayon", "0 second"),
>>>>>>> eeeef049
    ])
    def test_freshness_translation(self, shortname, datetime_string, expected_translation):
        self.given_bundled_language(shortname)
        self.given_string(datetime_string)
        self.when_datetime_string_translated()
        self.then_string_translated_to(expected_translation)

    @parameterized.expand([
        param('pt', "sexta-feira, 10 de junho de 2014 14:52",
              ["sexta-feira", " ", "10", " ", "de", " ", "junho", " ", "de", " ", "2014", " ", "14", ":", "52"]),
        param('it', "14_luglio_15", ["14", "luglio", "15"]),
        param('cn', "1年11个月", ["1", "年", "11", "个月"]),
        param('tr', "2 saat önce", ["2", " ", "saat", " ", "önce"]),
        param('fr', "il ya environ 23 heures'", ["il ya", " ", "environ", " ", "23", " ", "heures"]),
        param('de', "Gestern um 04:41", ['Gestern ', 'um', ' ', '04', ':', '41']),
        param('de', "Donnerstag, 8. Januar 2015 um 07:17", ['Donnerstag', ' ', '8', '.', ' ', 'Januar', ' ', '2015', ' ', 'um', ' ', '07', ':', '17']),
        param('ru', "8 января 2015 г. в 9:10", ['8', ' ', 'января', ' ', '2015', ' ', 'г.', ' ', 'в', ' ', '9', ':', '10']),
        param('cz', "6. leden 2015 v 22:29", ['6', '.', ' ', 'leden', ' ', '2015', ' ', 'v', ' ', '22', ':', '29']),
        param('nl', "woensdag 7 januari 2015 om 21:32", ['woensdag', ' ', '7', ' ', 'januari', ' ', '2015', ' ', 'om', ' ', '21', ':', '32']),
        param('ro', "8 Ianuarie 2015 la 13:33", ['8', ' ', 'Ianuarie', ' ', '2015', ' ', 'la', ' ', '13', ':', '33']),
        param('ar', "8 يناير، 2015، الساعة 10:01 صباحاً", ['8', ' ', 'يناير', ' ', '2015', 'الساعة', ' ', '10', ':', '01', ' صباحاً']),
        param('th', "8 มกราคม 2015 เวลา 12:22 น.", ['8', ' ', 'มกราคม', ' ', '2015', ' ', 'เวลา', ' ', '12', ':', '22', ' ', 'น.']),
        param('pl', "8 stycznia 2015 o 10:19", ['8', ' ', 'stycznia', ' ', '2015', ' ', 'o', ' ', '10', ':', '19']),
        param('vi', "Thứ Năm, ngày 8 tháng 1 năm 2015", ["Thứ Năm", " ", "ngày", " ", "8", " tháng ", "1", " ", "năm", " ", "2015"]),
        param('ph', "Biyernes Hulyo 3 2015", ["Biyernes", " ", "Hulyo", " ", "3", " ", "2015"]),
    ])
    def test_split(self, shortname, datetime_string, expected_tokens):
        self.given_bundled_language(shortname)
        self.given_string(datetime_string)
        self.when_datetime_string_splitted()
        self.then_tokens_are(expected_tokens)

    @parameterized.expand([
        param('en', "17th October, 2034 @ 01:08 am PDT", strip_timezone=True),
        param('en', "#@Sept#04#2014", strip_timezone=False),
        param('en', "2014-12-13T00:11:00Z", strip_timezone=False),
        param('de', "Donnerstag, 8. Januar 2015 um 07:17", strip_timezone=False),
        param('ru', "8 января 2015 г. в 9:10", strip_timezone=False),
        param('cz', "Pondělí v 22:29", strip_timezone=False),
        param('nl', "woensdag 7 januari om 21:32", strip_timezone=False),
        param('ro', "8 Ianuarie 2015 la 13:33", strip_timezone=False),
        param('ar', "ساعتين", strip_timezone=False),
        param('tr', "3 hafta", strip_timezone=False),
        param('th', "17 เดือนมิถุนายน", strip_timezone=False),
        param('pl', "przedwczoraj", strip_timezone=False),
        param('fa', "ژانویه 8, 2015، ساعت 15:46", strip_timezone=False),
        param('vi', "2 tuần 3 ngày", strip_timezone=False),
        param('ph', "Hulyo 3, 2015 7:00 pm", strip_timezone=False),
    ])
    def test_applicable_languages(self, shortname, datetime_string, strip_timezone):
        self.given_bundled_language(shortname)
        self.given_string(datetime_string)
        self.when_datetime_string_checked_if_applicable(strip_timezone)
        self.then_language_is_applicable()

    @parameterized.expand([
        param('ru', "08.haziran.2014, 11:07", strip_timezone=False),
        param('ar', "6 دقیقه", strip_timezone=False),
        param('fa', "ساعتين", strip_timezone=False),
        param('cz', "3 hafta", strip_timezone=False),
    ])
    def test_not_applicable_languages(self, shortname, datetime_string, strip_timezone):
        self.given_bundled_language(shortname)
        self.given_string(datetime_string)
        self.when_datetime_string_checked_if_applicable(strip_timezone)
        self.then_language_is_not_applicable()

    def given_string(self, datetime_string):
        self.datetime_string = datetime_string

    def given_bundled_language(self, shorname):
        self.language = default_language_loader.get_language(shorname)

    def when_datetime_string_translated(self):
        self.translation = self.language.translate(self.datetime_string)

    def when_datetime_string_splitted(self, keep_formatting=False):
        self.tokens = self.language._split(self.datetime_string, keep_formatting)

    def when_datetime_string_checked_if_applicable(self, strip_timezone):
        self.result = self.language.is_applicable(self.datetime_string, strip_timezone)

    def then_string_translated_to(self, expected_string):
        self.assertEqual(expected_string, self.translation)

    def then_tokens_are(self, expected_tokens):
        self.assertEqual(expected_tokens, self.tokens)

    def then_language_is_applicable(self):
        self.assertTrue(self.result)

    def then_language_is_not_applicable(self):
        self.assertFalse(self.result)


class BaseLanguageDetectorTestCase(BaseTestCase):
    __test__ = False

    NOT_DETECTED = object()

    def setUp(self):
        super(BaseLanguageDetectorTestCase, self).setUp()
        self.datetime_string = NotImplemented
        self.detector = NotImplemented
        self.detected_language = NotImplemented
        self.known_languages = None

    @parameterized.expand([
        param("1 january 2015", 'en'),
        ])
    def test_valid_dates_detected(self, datetime_string, expected_language):
        self.given_languages(expected_language)
        self.given_detector()
        self.given_string(datetime_string)
        self.when_searching_for_first_applicable_language()
        self.then_language_was_detected(expected_language)

    @parameterized.expand([
        param("foo"),
    ])
    def test_invalid_dates_not_detected(self, datetime_string):
        self.given_languages('en')
        self.given_detector()
        self.given_string(datetime_string)
        self.when_searching_for_first_applicable_language()
        self.then_no_language_was_detected()

    def test_invalid_date_after_valid_date_not_detected(self):
        self.given_languages('en')
        self.given_detector()
        self.given_previosly_detected_string("1 january 2015")
        self.given_string("foo")
        self.when_searching_for_first_applicable_language()
        self.then_no_language_was_detected()

    def test_valid_date_after_invalid_date_detected(self):
        self.given_languages('en')
        self.given_detector()
        self.given_previosly_detected_string("foo")
        self.given_string("1 january 2015")
        self.when_searching_for_first_applicable_language()
        self.then_language_was_detected('en')

    def given_languages(self, *shortnames):
        self.known_languages = [default_language_loader.get_language(shortname)
                                for shortname in shortnames]

    def given_previosly_detected_string(self, datetime_string):
        for _ in self.detector.iterate_applicable_languages(datetime_string, modify=True):
            break

    def given_string(self, datetime_string):
        self.datetime_string = datetime_string

    def given_detector(self):
        raise NotImplementedError

    def when_searching_for_first_applicable_language(self):
        for language in self.detector.iterate_applicable_languages(self.datetime_string, modify=True):
            self.detected_language = language
            break
        else:
            self.detected_language = self.NOT_DETECTED

    def then_language_was_detected(self, shortname):
        self.assertIsInstance(self.detected_language, Language, "Language was not properly detected")
        self.assertEqual(shortname, self.detected_language.shortname)

    def then_no_language_was_detected(self):
        self.assertIs(self.detected_language, self.NOT_DETECTED)


class TestExactLanguages(BaseLanguageDetectorTestCase):
    __test__ = True

    @parameterized.expand([
        param("01-01-12", ['en', 'fr']),
        param("01-01-12", ['tr', 'ar']),
        param("01-01-12", ['ru', 'fr', 'en', 'pl']),
        param("01-01-12", ['en']),
    ])
    def test_exact_languages(self, datetime_string, shortnames):
        self.given_string(datetime_string)
        self.given_known_languages(shortnames)
        self.given_detector()
        self.when_using_exact_languages()
        self.then_exact_languages_were_filtered(shortnames)

    def given_known_languages(self, shortnames):
        self.known_languages = [default_language_loader.get_language(shortname)
                                for shortname in shortnames]

    def given_detector(self):
        self.assertIsInstance(self.known_languages, list, "Require a list of languages to initialize")
        self.assertGreaterEqual(len(self.known_languages), 1, "Could only be initialized with one or more languages")
        self.detector = ExactLanguages(languages=self.known_languages)

    def when_using_exact_languages(self):
        self.exact_languages = self.detector.iterate_applicable_languages(self.datetime_string, modify=True)

    def then_exact_languages_were_filtered(self, shortnames):
        self.assertEqual(set(shortnames), set([lang.shortname for lang in self.exact_languages]))


class BaseAutoDetectLanguageDetectorTestCase(BaseLanguageDetectorTestCase):
    allow_redetection = NotImplemented

    def given_detector(self):
        self.detector = AutoDetectLanguage(languages=self.known_languages, allow_redetection=self.allow_redetection)


class TestAutoDetectLanguageDetectorWithoutRedetection(BaseAutoDetectLanguageDetectorTestCase):
    __test__ = True
    allow_redetection = False


class TestAutoDetectLanguageDetectorWithRedetection(BaseAutoDetectLanguageDetectorTestCase):
    __test__ = True
    allow_redetection = True<|MERGE_RESOLUTION|>--- conflicted
+++ resolved
@@ -159,16 +159,12 @@
         param('vi', "21 giờ trước", "21 hour ago"),
         param('vi', "Hôm qua 08:16", "1 day 08:16"),
         param('vi', "Hôm nay 15:39", "0 day 15:39"),
-<<<<<<< HEAD
         #French
         param('fr', u"Il y a moins d'une minute", "ago 1 minute"),
-        param('fr', u"Il y a moins de 30s", "ago  30 second")
-
-=======
+        param('fr', u"Il y a moins de 30s", "ago  30 second"),
         #Filipino
         param('ph', "kahapon", "1 day"),
         param('ph', "ngayon", "0 second"),
->>>>>>> eeeef049
     ])
     def test_freshness_translation(self, shortname, datetime_string, expected_translation):
         self.given_bundled_language(shortname)
