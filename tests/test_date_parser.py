--- conflicted
+++ resolved
@@ -340,11 +340,9 @@
         param('2016年6月29', datetime(2016, 6, 29, 0, 0)),
         param('2016年 2月 5日', datetime(2016, 2, 5, 0, 0)),
         param('2016年9月14日晚8:00', datetime(2016, 9, 14, 20, 0)),
-<<<<<<< HEAD
         # Bulgarian
         param('25 ян 2016', datetime(2016, 1, 25, 0, 0)),
         param('23 декември 2013 15:10:01', datetime(2013, 12, 23, 15, 10, 1))
-=======
         # Bangla dates
         param('[সেপ্টেম্বর] 04, 2014.', datetime(2014, 9, 4)),
         param('মঙ্গলবার জুলাই 22, 2014', datetime(2014, 7, 22)),
@@ -355,7 +353,6 @@
         param('8ই মে 2002', datetime(2002, 5, 8)),
         param('10:06am ডিসেম্বর 11, 2014', datetime(2014, 12, 11, 10, 6)),
         param('19 ফেব্রুয়ারী 2013 সাল 09:10', datetime(2013, 2, 19, 9, 10)),
->>>>>>> 61e4d990
     ])
     def test_dates_parsing(self, date_string, expected):
         self.given_parser(settings={'NORMALIZE': False,
